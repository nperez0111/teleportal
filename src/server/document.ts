import { uuidv4 } from "lib0/random";
import type { PubSub, StateVector } from "teleportal";
import {
  decodeMessage,
  DocMessage,
  getEmptyStateVector,
  getEmptyUpdate,
  Observable,
  type Message,
  type ServerContext,
  type Update,
} from "teleportal";
import type { DocumentStorage } from "teleportal/storage";
import * as Y from "yjs";

import {
  decodeFauxStateVector,
  decodeFauxUpdateList,
  encodeFauxUpdateList,
  getEmptyFauxUpdateList,
<<<<<<< HEAD
  messageIdToString,
} from "../protocol/encryption/encoding";
=======
} from "teleportal/protocol/encryption";
>>>>>>> 7fc2720c
import type { Client } from "./client";
import type { Logger } from "./logger";

/**
 * The Document class represents a document in the server.
 *
 * It is responsible for managing the clients subscribed to the document,
 * and the storage of the document.
 *
 */
export class Document<Context extends ServerContext> extends Observable<{
  destroy: (document: Document<Context>) => void;
  "client-connected": (client: Client<Context>) => void;
  "client-disconnected": (client: Client<Context>) => void;
  broadcast: (message: Message<Context>) => void;
}> {
  public readonly id: string;
  private readonly uuid = "server-document-" + uuidv4();
  public readonly name: string;
  public logger: Logger;
  public readonly clients = new Set<Client<Context>>();
  private readonly storage: DocumentStorage;
  private readonly pubSub: PubSub;
  private readonly unsubscribe: Promise<() => Promise<void>>;

  constructor({
    name,
    id,
    logger,
    storage,
    pubSub,
  }: {
    name: string;
    id: string;
    logger: Logger;
    storage: DocumentStorage;
    pubSub: PubSub;
  }) {
    super();
    this.name = name;
    this.id = id;
    this.logger = logger
      .child()
      .withContext({ name: "document", documentId: id, document: name });
    this.storage = storage;
    this.pubSub = pubSub;
    this.unsubscribe = pubSub.subscribe(
      `document/${id}`,
      async (message, sourceId) => {
        if (sourceId === this.uuid) {
          this.logger
            .withMetadata({
              sourceId,
              documentId: this.id,
            })
            .trace("received message from self, skipping");
          return;
        }
        const rawMessage = decodeMessage(message);
        const room = this.getRoom();
        if (
          this.id !==
          Document.getDocumentId({
            document: rawMessage.document,
            context: {
              userId: rawMessage.context.userId,
              clientId: rawMessage.context.clientId,
              room,
            },
          })
        ) {
          this.logger
            .withMetadata({
              sourceId,
              messageId: rawMessage.id,
              documentId: this.id,
              document: rawMessage.document,
            })
            .trace("received message for wrong document, skipping");
          return;
        }
        // TODO this is a hack to get the room context for the message
        // Need to think of a better way to do this
        Object.assign(rawMessage.context, {
          room,
        });
        await this.handleMessage(rawMessage);
      },
    );
  }

  /**
   * Document ID format: "room/document" or "document"
   * This method returns the room part of the document ID
   */
  public getRoom() {
    const lastSlashIndex = this.id.lastIndexOf("/");
    if (lastSlashIndex !== -1) {
      return this.id.slice(0, lastSlashIndex);
    }
    return "";
  }

  /**
   * Get the encrypted property from storage
   */
  public get encrypted(): boolean {
    return this.storage.encrypted;
  }

  /**
   * Fetch data from storage
   */
  public async fetch() {
    return await this.storage.fetch(this.id);
  }

  /**
   * Write data to storage
   */
  public async write(update: Update) {
    return await this.storage.write(this.id, update);
  }

  /**
   * Broadcast a message to all clients of the current document and other server instances.
   */
  public async broadcast(
    message: Message<Context>,
    excludeClientId = message.context.clientId,
  ) {
    if (Document.getDocumentId(message) !== this.id) {
      throw new Error("Received message for wrong document", {
        cause: {
          messageId: message.id,
          documentId: this.id,
        },
      });
    }
    const logger = this.logger.child().withContext({
      documentId: this.id,
      messageId: message.id,
    });

    logger.trace("broadcasting message to all clients");

    for (const client of this.clients) {
      if (client.id !== excludeClientId) {
        logger
          .withMetadata({ targetClientId: client.id })
          .trace("writing message to client");
        await client.send(message);
      }
    }

    await this.call("broadcast", message);
    await this.pubSub.publish(
      `document/${this.id}`,
      message.encoded,
      this.uuid,
    );
  }

  /**
   * Check if a client is subscribed to this document
   */
  public hasClient(clientId: string): boolean {
    return this.clients.values().some((client) => client.id === clientId);
  }

  public getClient(clientId: string): Client<Context> | undefined {
    return this.clients.values().find((client) => client.id === clientId);
  }

  /**
   * Get all client IDs subscribed to this document
   */
  public getClientIds(): string[] {
    return Array.from(this.clients.values().map((client) => client.id));
  }

  /**
   * Get the document ID from a message.
   */
  static getDocumentId(
    message: Pick<Message<ServerContext>, "context" | "document">,
  ) {
    return message.context.room
      ? message.context.room + "/" + message.document
      : message.document;
  }

  /**
   * Add a client to this document
   */
  public addClient(client: Client<Context>): void {
    this.clients.add(client);
    this.logger
      .withMetadata({ clientId: client.id })
      .trace("client added to document");

    this.call("client-connected", client);
  }

  /**
   * Remove a client from this document
   */
  public removeClient(client: Client<Context>): void {
    this.clients.delete(client);
    this.logger
      .withMetadata({ clientId: client.id })
      .trace("client removed from document");

    this.call("client-disconnected", client);

    // If no clients remain, destroy the document
    if (this.clients.size === 0) {
      this.logger
        .withMetadata({ documentId: this.id })
        .trace("destroying document - no remaining clients");
      this.destroy();
    }
  }

  /**
   * Get the number of clients connected to this document
   */
  public getClientCount(): number {
    return this.clients.size;
  }

  public async handleMessage(
    message: Message<Context>,
    client = this.getClient(message.context.clientId),
  ) {
    const logger = this.logger.child().withContext({
      name: "message-handler",
      context: message.context,
      messageId: message.id,
      payloadType: message.payload.type,
    });

    try {
      logger.trace("processing message");

      // Validate encryption consistency
      if (message.encrypted !== this.encrypted) {
        throw new Error(
          "Message encryption and document encryption are mismatched",
          {
            cause: {
              messageEncrypted: message.encrypted,
              documentEncrypted: this.encrypted,
            },
          },
        );
      }

      const strategy = message.encrypted
        ? new EncryptedMessageStrategy<Context>()
        : new ClearTextMessageStrategy<Context>();

      switch (message.type) {
        case "doc":
          switch (message.payload.type) {
            case "sync-step-1":
              if (!client) {
                logger.trace("client not found, skipping sync-step-1");
                return;
              }

              const { update, stateVector } = await strategy.fetchUpdate(
                this,
                message,
              );

              logger.trace("sending sync-step-2");
              await client.send(
                new DocMessage(
                  this.name,
                  {
                    type: "sync-step-2",
                    update,
                  },
                  message.context,
                  this.encrypted,
                ),
              );
              logger.trace("sync-step-2 sent");

              // TODO not implemented for encrypted documents
              if (!this.encrypted) {
                logger.trace("sending sync-step-1");
                await client.send(
                  new DocMessage(
                    this.name,
                    { type: "sync-step-1", sv: stateVector },
                    message.context,
                    this.encrypted,
                  ),
                );
                logger.trace("sync-step-1 sent");
              } else {
                // since we're encrypted, we can't send a sync-step-1, so we send a sync-done
                logger.trace("sending sync-done (encrypted)");
                await client.send(
                  new DocMessage(
                    this.name,
                    {
                      type: "sync-done",
                    },
                    message.context,
                    this.encrypted,
                  ),
                );
                logger.trace("sync-done sent");
              }
              return;
            case "update":
              logger.trace("broadcasting update");
              await this.broadcast(message, client?.id);
              logger.trace("writing update");
              await this.write(message.payload.update);
              logger.trace("update written");
              return;
            case "sync-step-2":
              logger.trace("broadcasting sync-step-2");
              await this.broadcast(message, client?.id);
              logger.trace("writing update");
              await this.write(message.payload.update);
              logger.trace("update written");

              if (!client) {
                logger.trace("client not found, skipping sync-done");
                return;
              }
              logger.trace("sending sync-done (clear text)");
              await client.send(
                new DocMessage(
                  this.name,
                  {
                    type: "sync-done",
                  },
                  message.context,
                  this.encrypted,
                ),
              );
              logger.trace("sync-done sent");
              return;
            case "sync-done":
            case "auth-message":
              // Sync-done & auth-message messages are informational from client, no action needed
              return;
            default:
              throw new Error("unknown message type");
          }
        default:
          logger.trace("broadcasting message");
          // Broadcast the message to all clients
          await this.broadcast(message, client?.id);
          logger.trace("message broadcasted");
      }

      logger.trace("message processed successfully");
    } catch (e) {
      logger.withError(e).error("Failed to handle message");
      throw e;
    }
  }

  #destroyed = false;
  /**
   * Destroy the document.
   */
  public async destroy() {
    if (this.#destroyed) {
      return;
    }

    this.#destroyed = true;

    this.logger.trace("destroying document");
    await this.call("destroy", this);

    this.logger.trace("unsubscribing from pubsub");
    await (
      await this.unsubscribe
    )();
    this.logger.trace("unsubscribed from pubsub");

    this.logger.trace("unloading storage");
    await this.storage.unload(this.id);
    this.logger.trace("unloading storage done");

    this.logger.trace("unsubscribing clients");
    this.clients.forEach((client) => client.unsubscribeFromDocument(this));
    this.logger.trace("clients unsubscribed");

    this.clients.clear();
    this.logger.trace("clients cleared");

    super.destroy();
    this.logger.trace("document destroyed");
  }
}

/**
 * Strategy interface for handling different message types
 */
interface MessageStrategy<Context extends ServerContext> {
  fetchUpdate(
    document: Document<Context>,
    message: DocMessage<Context>,
  ): Promise<{ update: Update; stateVector: StateVector }>;
}

/**
 * Strategy for handling clear text messages
 */
class ClearTextMessageStrategy<Context extends ServerContext>
  implements MessageStrategy<Context>
{
  async fetchUpdate(
    document: Document<Context>,
    message: DocMessage<Context>,
  ): Promise<{ update: Update; stateVector: StateVector }> {
    const { update, stateVector } = (await document.fetch()) ?? {
      update: getEmptyUpdate(),
      stateVector: getEmptyStateVector(),
    };

    // Type guard to ensure this is a sync-step-1 message
    if (message.type !== "doc" || message.payload.type !== "sync-step-1") {
      throw new Error("Expected sync-step-1 message");
    }

    return {
      update: Y.diffUpdateV2(update, message.payload.sv) as Update,
      stateVector,
    };
  }
}

/**
 * Strategy for handling encrypted messages
 */
class EncryptedMessageStrategy<Context extends ServerContext>
  implements MessageStrategy<Context>
{
  async fetchUpdate(
    document: Document<Context>,
    message: DocMessage<Context>,
  ): Promise<{ update: Update; stateVector: StateVector }> {
    const { update, stateVector } = (await document.fetch()) ?? {
      update: getEmptyFauxUpdateList(),
      stateVector: getEmptyStateVector(),
    };

    // Type guard to ensure this is a sync-step-1 message
    if (message.payload.type !== "sync-step-1") {
      throw new Error("Expected sync-step-1 message");
    }

    const fauxStateVector = decodeFauxStateVector(message.payload.sv);
    const allUpdates = decodeFauxUpdateList(update);
    
    // Convert Uint8Array message IDs to strings for Set operations
    const clientMessageIds = new Set(
      fauxStateVector.messageIds.map(messageIdToString)
    );

    // Find updates that the client doesn't have
    const sendUpdates = allUpdates.filter(
      (update) => !clientMessageIds.has(messageIdToString(update.messageId))
    );

    document.logger
      .withMetadata({
        totalUpdates: allUpdates.length,
        clientHasUpdates: clientMessageIds.size,
        sendingUpdates: sendUpdates.length,
      })
      .trace("computed sync diff for encrypted document");

    return {
      update: encodeFauxUpdateList(sendUpdates),
      stateVector,
    };
  }
}<|MERGE_RESOLUTION|>--- conflicted
+++ resolved
@@ -11,19 +11,15 @@
   type Update,
 } from "teleportal";
 import type { DocumentStorage } from "teleportal/storage";
-import * as Y from "yjs";
-
 import {
   decodeFauxStateVector,
   decodeFauxUpdateList,
   encodeFauxUpdateList,
   getEmptyFauxUpdateList,
-<<<<<<< HEAD
   messageIdToString,
-} from "../protocol/encryption/encoding";
-=======
 } from "teleportal/protocol/encryption";
->>>>>>> 7fc2720c
+import * as Y from "yjs";
+
 import type { Client } from "./client";
 import type { Logger } from "./logger";
 
@@ -489,15 +485,15 @@
 
     const fauxStateVector = decodeFauxStateVector(message.payload.sv);
     const allUpdates = decodeFauxUpdateList(update);
-    
+
     // Convert Uint8Array message IDs to strings for Set operations
     const clientMessageIds = new Set(
-      fauxStateVector.messageIds.map(messageIdToString)
+      fauxStateVector.messageIds.map(messageIdToString),
     );
 
     // Find updates that the client doesn't have
     const sendUpdates = allUpdates.filter(
-      (update) => !clientMessageIds.has(messageIdToString(update.messageId))
+      (update) => !clientMessageIds.has(messageIdToString(update.messageId)),
     );
 
     document.logger
