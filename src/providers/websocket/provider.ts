--- conflicted
+++ resolved
@@ -113,16 +113,12 @@
     );
     this.#websocketReader.readable.pipeTo(this.transport.writable);
 
-<<<<<<< HEAD
     this.doc.on("subdocs", this.subdocListener);
-=======
+
     // Initialize offline persistence if enabled
     if (this.#enableOfflinePersistence) {
       this.initOfflinePersistence();
     }
-
-    this.listenToSubdocs();
->>>>>>> ded7a25b
 
     if (client.state.type === "connected") {
       this.init();
@@ -167,7 +163,6 @@
     );
   };
 
-<<<<<<< HEAD
   private subdocListener({
     loaded,
     removed,
@@ -179,50 +174,15 @@
       if (this.subdocs.has(doc.guid)) {
         return;
       }
-      const provider = new Provider({
-        client: this.#websocketConnection,
+      const provider = this.openDocument({
+        document: this.document + "/" + doc.guid,
         ydoc: doc,
         awareness: this.awareness,
-        // TODO should we be prefixing with the parent document?
-        document: this.document + "/" + doc.guid,
         getTransport: this.#getTransport,
-=======
-  private listenToSubdocs() {
-    // TODO all a hack at the moment
-    this.doc.on("subdocs", ({ loaded, added, removed }) => {
-      loaded.forEach((doc) => {
-        const item = doc._item;
-        if (!item) {
-          throw new Error("doc._item is undefined");
-        }
-        const parentSub = item.parentSub;
-        if (!parentSub) {
-          throw new Error("doc._item.parentSub is undefined");
-        }
-
-        if (this.subdocs.has(parentSub)) {
-          console.log("subdoc already exists", parentSub);
-        }
-        const provider = new Provider({
-          client: this.#websocketConnection,
-          ydoc: doc,
-          document: this.document + "/" + parentSub,
-          getTransport: this.#getTransport,
-          enableOfflinePersistence: this.#enableOfflinePersistence,
-          indexedDBPrefix: this.#indexedDBPrefix,
-        });
-        this.subdocs.set(parentSub, provider);
-        this.emit("load-subdoc", [parentSub]);
       });
-      // added.forEach((doc) => {
-      //   console.log("added", doc.collectionid);
-      //   console.log("doc", doc);
-      // });
-      removed.forEach((doc) => {
-        console.log("removed", doc.collectionid);
->>>>>>> ded7a25b
-      });
+
       this.subdocs.set(doc.guid, provider);
+
       this.emit("load-subdoc", [
         {
           subdoc: doc,
