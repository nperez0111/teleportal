--- conflicted
+++ resolved
@@ -10,19 +10,13 @@
   type StateVector,
   type Transport,
 } from "teleportal";
-<<<<<<< HEAD
-import type { EncryptedClientContext } from "teleportal/protocol/encryption";
-import { getYTransportFromYDoc } from "../../transports";
-import { WebsocketConnection } from "./connection-manager";
-import type { ReaderInstance } from "./utils";
-=======
 import {
   getYTransportFromYDoc,
   type FanOutReader,
 } from "teleportal/transports";
 import { Connection } from "../connection";
 import { WebSocketConnection } from "./connection";
->>>>>>> 7fc2720c
+import type { EncryptedClientContext } from "teleportal/protocol/encryption";
 
 export type ProviderOptions = {
   client: Connection<any>;
@@ -48,6 +42,7 @@
     {
       synced: Promise<void>;
       key?: CryptoKey;
+      encryptedClientContext?: EncryptedClientContext;
     }
   >;
 };
@@ -68,21 +63,14 @@
 }> {
   public doc: Y.Doc;
   public awareness: Awareness;
-<<<<<<< HEAD
-  public transport: YBinaryTransport<{
-    synced: Promise<void>;
-    key?: CryptoKey;
-    encryptedClientContext?: EncryptedClientContext;
-  }>;
-=======
   public transport: Transport<
     ClientContext,
     {
       synced: Promise<void>;
       key?: CryptoKey;
+      encryptedClientContext?: EncryptedClientContext;
     }
   >;
->>>>>>> 7fc2720c
   public document: string;
   #underlyingConnection: Connection<any>;
   #messageReader: FanOutReader<RawReceivedMessage>;
@@ -110,14 +98,10 @@
     this.awareness = awareness;
     this.document = document;
     this.#getTransport = getTransport;
-<<<<<<< HEAD
     this.#encryptedClientContext = { messageIds: new Set() };
-    const baseTransport = getTransport({
-=======
     this.#enableOfflinePersistence = enableOfflinePersistence;
     this.#indexedDBPrefix = indexedDBPrefix;
     this.transport = getTransport({
->>>>>>> 7fc2720c
       ydoc,
       document,
       awareness,
@@ -125,23 +109,13 @@
         return getYTransportFromYDoc({ ydoc, document, awareness });
       },
     });
-<<<<<<< HEAD
-    
-    this.transport = toBinaryTransport(
-      baseTransport,
-      { clientId: "remote" },
-    );
-    
+    this.#underlyingConnection = client;
+    this.#messageReader = this.#underlyingConnection.getReader();
+
     // If the transport has encryption, store the context reference
     if (this.transport.key) {
       this.transport.encryptedClientContext = this.#encryptedClientContext;
     }
-    this.#websocketConnection = client;
-    this.#websocketReader = this.#websocketConnection.getReader();
-=======
-    this.#underlyingConnection = client;
-    this.#messageReader = this.#underlyingConnection.getReader();
->>>>>>> 7fc2720c
 
     this.transport.readable.pipeTo(
       new WritableStream({
@@ -202,20 +176,6 @@
     );
   };
 
-<<<<<<< HEAD
-  private listenToSubdocs() {
-    // TODO all a hack at the moment
-    this.doc.on("subdocs", ({ loaded, added, removed }) => {
-      loaded.forEach((doc: Y.Doc) => {
-        const item = doc._item;
-        if (!item) {
-          throw new Error("doc._item is undefined");
-        }
-        const parentSub = item.parentSub;
-        if (!parentSub) {
-          throw new Error("doc._item.parentSub is undefined");
-        }
-=======
   private subdocListener({
     loaded,
     removed,
@@ -233,7 +193,6 @@
         awareness: this.awareness,
         getTransport: this.#getTransport,
       });
->>>>>>> 7fc2720c
 
       this.subdocs.set(doc.guid, provider);
 
